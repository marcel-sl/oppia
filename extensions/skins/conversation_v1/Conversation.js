--- conflicted
+++ resolved
@@ -24,13 +24,6 @@
 var TIME_HEIGHT_CHANGE_MSEC = 500;
 var TIME_FADEIN_MSEC = 100;
 var TIME_NUM_CARDS_CHANGE_MSEC = 500;
-<<<<<<< HEAD
-
-=======
-var TIME_PADDING_MSEC = 250;
-var TIME_SCROLL_MSEC = 600;
-var TIME_TOOLTIP_CLOSE_DELAY_MOBILE = 1000;
->>>>>>> 3114b053
 
 oppia.animation('.conversation-skin-responses-animate-slide', function() {
   return {
@@ -694,6 +687,8 @@
       $scope.deviceHasTouchEvents = deviceInfoService.hasTouchEvents();
     }],
     link: function(scope, element) {
+      var TIME_TOOLTIP_CLOSE_DELAY_MOBILE = 1000;
+
       if (scope.deviceHasTouchEvents) {
         element.on('touchstart', function() {
           scope.opened = true;
