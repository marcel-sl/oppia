# coding: utf-8
#
# Copyright 2014 The Oppia Authors. All Rights Reserved.
#
# Licensed under the Apache License, Version 2.0 (the "License");
# you may not use this file except in compliance with the License.
# You may obtain a copy of the License at
#
#      http://www.apache.org/licenses/LICENSE-2.0
#
# Unless required by applicable law or agreed to in writing, software
# distributed under the License is distributed on an "AS-IS" BASIS,
# WITHOUT WARRANTIES OR CONDITIONS OF ANY KIND, either express or implied.
# See the License for the specific language governing permissions and
# limitations under the License.

"""Tests for the base interaction specification."""

__author__ = 'Sean Lip'

import os
import re
import string
import struct

from core.domain import dependency_registry
from core.domain import interaction_registry
from core.domain import obj_services
from core.domain import rule_domain
from core.tests import test_utils
from extensions.interactions import base
import feconf
import schema_utils
import schema_utils_test
import utils

# File names ending in any of these suffixes will be ignored when checking the
# validity of interaction definitions.
IGNORED_FILE_SUFFIXES = ['.pyc', '.DS_Store']
# Expected dimensions for an interaction thumbnail PNG image.
INTERACTION_THUMBNAIL_WIDTH_PX = 178
INTERACTION_THUMBNAIL_HEIGHT_PX = 146


class InteractionAnswerUnitTests(test_utils.GenericTestBase):
    """Test the answer object and type properties of an interaction object."""

    def test_rules_property(self):
        """Test that interaction.rules behaves as expected."""
        interaction = base.BaseInteraction()
        interaction.answer_type = 'Null'
        interaction.normalize_answer('15')
        self.assertEqual(interaction.rules, [])

        interaction.answer_type = 'NonnegativeInt'
        self.assertEqual(len(interaction.rules), 1)
        interaction.normalize_answer('15')

        with self.assertRaisesRegexp(Exception, 'not a valid object class'):
            interaction.answer_type = 'FakeObjType'
            interaction.normalize_answer('15')


class InteractionUnitTests(test_utils.GenericTestBase):
    """Test that the default interactions are valid."""

    def _is_camel_cased(self, name):
        """Check whether a name is in CamelCase."""
        return name and (name[0] in string.ascii_uppercase)

    def _is_alphanumeric_string(self, string):
        """Check whether a string is alphanumeric."""
        return bool(re.compile("^[a-zA-Z0-9_]+$").match(string))

    def _validate_customization_arg_specs(self, customization_args):
        for ca_spec in customization_args:
            self.assertEqual(set(ca_spec.keys()), set([
                'name', 'description', 'schema', 'default_value']))

            self.assertTrue(isinstance(ca_spec['name'], basestring))
            self.assertTrue(self._is_alphanumeric_string(ca_spec['name']))
            self.assertTrue(isinstance(ca_spec['description'], basestring))
            self.assertGreater(len(ca_spec['description']), 0)

            schema_utils_test.validate_schema(ca_spec['schema'])
            self.assertEqual(
                ca_spec['default_value'],
                schema_utils.normalize_against_schema(
                    ca_spec['default_value'], ca_spec['schema']))

            if ca_spec['schema']['type'] == 'custom':
                obj_class = obj_services.Registry.get_object_class_by_type(
                    ca_spec['schema']['obj_type'])
                self.assertIsNotNone(obj_class.edit_html_filename)
                self.assertIsNotNone(obj_class.edit_js_filename)
                self.assertEqual(
                    ca_spec['default_value'],
                    obj_class.normalize(ca_spec['default_value']))

    def _validate_dependencies(self, dependency_ids):
        # Check that all dependency ids are valid.
        for dependency_id in dependency_ids:
            dependency_registry.Registry.get_dependency_html(dependency_id)

    def _validate_answer_visualization_specs(self, answer_visualization_specs):
        _ANSWER_VISUALIZATIONS_SPECS_SCHEMA = [
            ('id', basestring), ('options', dict),
            ('calculation_id', basestring)]
        _ANSWER_VISUALIZATION_KEYS = [
            item[0] for item in _ANSWER_VISUALIZATIONS_SPECS_SCHEMA]

        # Check that the keys and the types of their values are correct.
        for spec in answer_visualization_specs:
            self.assertItemsEqual(spec.keys(), _ANSWER_VISUALIZATION_KEYS)
            for key, item_type in _ANSWER_VISUALIZATIONS_SPECS_SCHEMA:
                self.assertTrue(isinstance(spec[key], item_type))
                if item_type == basestring:
                    self.assertTrue(spec[key])

    def _listdir_omit_ignored(self, dir):
        """List all files and directories within 'dir', omitting the ones whose
        name ends in one of the IGNORED_FILE_SUFFIXES."""
        names = os.listdir(dir)
        for suffix in IGNORED_FILE_SUFFIXES:
            names = [name for name in names if not name.endswith(suffix)]
        return names

    def test_interaction_properties(self):
        """Test the standard properties of interactions."""

        TEXT_INPUT_ID = 'TextInput'

        interaction = interaction_registry.Registry.get_interaction_by_id(
            TEXT_INPUT_ID)
        self.assertEqual(interaction.id, TEXT_INPUT_ID)
        self.assertEqual(interaction.name, 'Text Input')

        self.assertIn('id="interaction/TextInput"', interaction.html_body)
        self.assertIn('id="response/TextInput"', interaction.html_body)

        interaction_dict = interaction.to_dict()
        self.assertItemsEqual(interaction_dict.keys(), [
            'id', 'name', 'description', 'display_mode',
            'customization_arg_specs', 'is_trainable', 'is_terminal',
            'rule_descriptions'])
        self.assertEqual(interaction_dict['id'], TEXT_INPUT_ID)
        self.assertEqual(interaction_dict['customization_arg_specs'], [{
            'name': 'placeholder',
            'description': 'Placeholder text (optional)',
            'schema': {'type': 'unicode'},
            'default_value': '',
        }, {
            'name': 'rows',
            'description': (
                'Number of rows'),
            'schema': {
                'type': 'int',
                'validators': [{
                    'id': 'is_at_least', 'min_value': 1
                }, {
                    'id': 'is_at_most', 'max_value': 200
                }]
            },
            'default_value': 1,
        }])

    def test_default_interactions_are_valid(self):
        """Test that the default interactions are valid."""

        _INTERACTION_CONFIG_SCHEMA = [
            ('name', basestring), ('display_mode', basestring),
            ('description', basestring), ('_customization_arg_specs', list)]

        all_interaction_ids = (
            interaction_registry.Registry.get_all_interaction_ids())

        for interaction_id in all_interaction_ids:
            # Check that the interaction id is valid.
            self.assertTrue(self._is_camel_cased(interaction_id))

            # Check that the interaction directory exists.
            interaction_dir = os.path.join(
                feconf.INTERACTIONS_DIR, interaction_id)
            self.assertTrue(os.path.isdir(interaction_dir))

            # In this directory there should only be a config .py file, an
            # html file, a JS file, a validator.js file,  a directory named
            # 'static' that contains (at least) a .png thumbnail file,
            # (optionally) a JS test spec file, (optionally) a
            # stats_response.html file and (optionally) a protractor.js file.
            dir_contents = self._listdir_omit_ignored(interaction_dir)

            optional_dirs_and_files_count = 0

            try:
                self.assertTrue(os.path.isfile(
                    os.path.join(interaction_dir, 'stats_response.html')))
                optional_dirs_and_files_count += 1
            except Exception:
                pass

            try:
                self.assertTrue(os.path.isfile(os.path.join(
                    interaction_dir, '%sSpec.js' % interaction_id)))
                optional_dirs_and_files_count += 1
            except Exception:
                pass

            try:
                self.assertTrue(os.path.isfile(os.path.join(
                    interaction_dir, 'protractor.js')))
                optional_dirs_and_files_count += 1
            except Exception:
                pass

            self.assertEqual(
                optional_dirs_and_files_count + 5, len(dir_contents),
                dir_contents
            )

            py_file = os.path.join(interaction_dir, '%s.py' % interaction_id)
            html_file = os.path.join(
                interaction_dir, '%s.html' % interaction_id)
            js_file = os.path.join(interaction_dir, '%s.js' % interaction_id)
            validator_js_file = os.path.join(interaction_dir, 'validator.js')

            self.assertTrue(os.path.isfile(py_file))
            self.assertTrue(os.path.isfile(html_file))
            self.assertTrue(os.path.isfile(js_file))

            # Check that the PNG thumbnail image has the correct dimensions.
            static_dir = os.path.join(interaction_dir, 'static')
            self.assertTrue(os.path.isdir(static_dir))
            png_file = os.path.join(
                interaction_dir, 'static', '%s.png' % interaction_id)

            self.assertTrue(os.path.isfile(png_file))
            with open(png_file, 'rb') as f:
                img_data = f.read()
                w, h = struct.unpack('>LL', img_data[16:24])
                self.assertEqual(int(w), INTERACTION_THUMBNAIL_WIDTH_PX)
                self.assertEqual(int(h), INTERACTION_THUMBNAIL_HEIGHT_PX)

            js_file_content = utils.get_file_contents(js_file)
            html_file_content = utils.get_file_contents(html_file)
            validator_js_file_content = utils.get_file_contents(
                validator_js_file)

            self.assertIn(
                'oppiaInteractive%s' % interaction_id, js_file_content)
            self.assertIn('oppiaResponse%s' % interaction_id, js_file_content)
            self.assertIn(
                '<script type="text/ng-template" id="interaction/%s"' %
                    interaction_id,
                html_file_content)
            self.assertIn(
                '<script type="text/ng-template" id="response/%s"' %
                    interaction_id,
                html_file_content)
            self.assertNotIn('<script>', js_file_content)
            self.assertNotIn('</script>', js_file_content)
            self.assertIn(
                'oppiaInteractive%sValidator' % interaction_id,
                validator_js_file_content)
            self.assertNotIn('<script>', validator_js_file_content)
            self.assertNotIn('</script>', validator_js_file_content)

            interaction = interaction_registry.Registry.get_interaction_by_id(
                interaction_id)

            # Check that the specified interaction id is the same as the class
            # name.
            self.assertTrue(interaction_id, interaction.__class__.__name__)

            # Check that the configuration file contains the correct
            # top-level keys, and that these keys have the correct types.
            for item, item_type in _INTERACTION_CONFIG_SCHEMA:
                self.assertTrue(isinstance(
                    getattr(interaction, item), item_type))
                if item_type == basestring:
                    self.assertTrue(getattr(interaction, item))

            self.assertIn(interaction.display_mode, base.ALLOWED_DISPLAY_MODES)

            # Check that the obj_type corresponds to a valid object class.
            obj_services.Registry.get_object_class_by_type(
                interaction.answer_type)

            self._validate_customization_arg_specs(
                interaction._customization_arg_specs)

            self._validate_dependencies(interaction.dependency_ids)

<<<<<<< HEAD
            answer_visualization_specs = (
                interaction._answer_visualization_specs)
            self._validate_answer_visualization_specs(
                answer_visualization_specs)

            answer_visualizations = interaction.answer_visualizations
            for ind, visualization in enumerate(answer_visualizations):
                self.assertEqual(
                    visualization.id, answer_visualization_specs[ind]['id'])
                self.assertEqual(
                    visualization.calculation_id,
                    answer_visualization_specs[ind]['calculation_id'])
                self.assertEqual(
                    visualization.options,
                    answer_visualization_specs[ind]['options'])

                # Check that the derived visualization is valid.
                visualization.validate()
=======
    def test_trainable_interactions_have_fuzzy_rules(self):
        all_interaction_ids = (
            interaction_registry.Registry.get_all_interaction_ids())

        for interaction_id in all_interaction_ids:
            interaction = interaction_registry.Registry.get_interaction_by_id(
                interaction_id)
            if interaction.is_trainable:
                obj_type = interaction.answer_type
                all_rule_classes = rule_domain.get_rules_for_obj_type(obj_type)
                self.assertIn(
                    rule_domain.FUZZY_RULE_TYPE,
                    [rule_class.__name__ for rule_class in all_rule_classes],
                    'Expected to find a fuzzy rule in trainable '
                    'interaction: %s' % interaction_id)

    def test_untrainable_interactions_do_not_have_fuzzy_rules(self):
        all_interaction_ids = (
            interaction_registry.Registry.get_all_interaction_ids())

        for interaction_id in all_interaction_ids:
            interaction = interaction_registry.Registry.get_interaction_by_id(
                interaction_id)
            if not interaction.is_trainable:
                obj_type = interaction.answer_type
                all_rule_classes = rule_domain.get_rules_for_obj_type(obj_type)
                self.assertNotIn(
                    rule_domain.FUZZY_RULE_TYPE,
                    [rule_class.__name__ for rule_class in all_rule_classes],
                    'Did not expect to find a fuzzy rule in untrainable '
                    'interaction: %s' % interaction_id)

    def test_trainable_interactions_have_more_than_just_a_fuzzy_rule(self):
        """This ensures that trainable interactions cannot only have a fuzzy
        rule, as that would break frontend functionality (users would not be
        able to create manual answer groups).
        """
        all_interaction_ids = (
            interaction_registry.Registry.get_all_interaction_ids())

        for interaction_id in all_interaction_ids:
            interaction = interaction_registry.Registry.get_interaction_by_id(
                interaction_id)
            if interaction.is_trainable:
                obj_type = interaction.answer_type
                all_rule_classes = rule_domain.get_rules_for_obj_type(obj_type)
                self.assertNotEqual(
                    len(all_rule_classes), 1,
                    'Expected trainable interaction to have more than just a '
                    'fuzzy rule: %s' % interaction_id)
>>>>>>> 2cf7d429
<|MERGE_RESOLUTION|>--- conflicted
+++ resolved
@@ -291,7 +291,6 @@
 
             self._validate_dependencies(interaction.dependency_ids)
 
-<<<<<<< HEAD
             answer_visualization_specs = (
                 interaction._answer_visualization_specs)
             self._validate_answer_visualization_specs(
@@ -310,7 +309,7 @@
 
                 # Check that the derived visualization is valid.
                 visualization.validate()
-=======
+
     def test_trainable_interactions_have_fuzzy_rules(self):
         all_interaction_ids = (
             interaction_registry.Registry.get_all_interaction_ids())
@@ -361,4 +360,3 @@
                     len(all_rule_classes), 1,
                     'Expected trainable interaction to have more than just a '
                     'fuzzy rule: %s' % interaction_id)
->>>>>>> 2cf7d429
