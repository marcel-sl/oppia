--- conflicted
+++ resolved
@@ -288,18 +288,10 @@
         it is commited to storage.
         """
 
-<<<<<<< HEAD
         # There is a danger of data overflow if answer_opts exceeds 1MB. This
         # will be addressed later if it happens regularly. At the moment, a
         # ValidationError is raised if an answer exceeds the maximum size.
-        MAX_BYTES_PER_CALC_OUTPUT_DATA = 999999
-=======
-        # There is a danger of data overflow if answer_opts exceeds 1
-        # MB. We will address this later if it happens regularly. At
-        # the moment, a ValidationError is raised if an answer exceeds
-        # the maximum size.
         max_bytes_per_calc_output_data = 999999
->>>>>>> 030a1800
 
         if not isinstance(self.exploration_id, basestring):
             raise utils.ValidationError(
@@ -317,11 +309,7 @@
                 self.calculation_id)
 
         output_data = self.calculation_output
-<<<<<<< HEAD
-        if sys.getsizeof(output_data) > MAX_BYTES_PER_CALC_OUTPUT_DATA:
-=======
         if sys.getsizeof(output_data) > max_bytes_per_calc_output_data:
->>>>>>> 030a1800
             # TODO(msl): find a better way to deal with big
             # calculation output data, e.g. just skip. At the moment,
             # too long answers produce a ValidationError.
