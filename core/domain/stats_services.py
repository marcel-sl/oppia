# coding: utf-8
#
# Copyright 2014 The Oppia Authors. All Rights Reserved.
#
# Licensed under the Apache License, Version 2.0 (the "License");
# you may not use this file except in compliance with the License.
# You may obtain a copy of the License at
#
#      http://www.apache.org/licenses/LICENSE-2.0
#
# Unless required by applicable law or agreed to in writing, software
# distributed under the License is distributed on an "AS-IS" BASIS,
# WITHOUT WARRANTIES OR CONDITIONS OF ANY KIND, either express or implied.
# See the License for the specific language governing permissions and
# limitations under the License.

"""Services for exploration-related statistics."""

__author__ = 'Sean Lip'

import logging
import sys
import utils

from core.domain import exp_domain
from core.domain import exp_services
from core.domain import interaction_registry
from core.domain import stats_domain
from core.domain import stats_jobs
from core.platform import models
(stats_models,) = models.Registry.import_models([models.NAMES.statistics])
import feconf


IMPROVE_TYPE_DEFAULT = 'default'
IMPROVE_TYPE_INCOMPLETE = 'incomplete'


def get_top_unresolved_answers_for_default_rule(exploration_id, state_name):
    return {
        answer: count for (answer, count) in
        stats_domain.StateRuleAnswerLog.get(
            exploration_id, state_name, exp_domain.DEFAULT_RULESPEC_STR
        ).get_top_answers(3)
    }


def get_state_rules_stats(exploration_id, state_name):
    """Gets statistics for the answer groups and rules of this state.

    Returns:
        A dict, keyed by the string '{HANDLER_NAME}.{RULE_STR}', whose
        values are the corresponding stats_domain.StateRuleAnswerLog
        instances.
    """
    exploration = exp_services.get_exploration_by_id(exploration_id)
    state = exploration.states[state_name]

    # TODO(bhenning): Everything is handler name submit; therefore, it is
    # pointless and should be removed.
    _OLD_SUBMIT_HANDLER_NAME = 'submit'
    rule_keys = []
    for group in state.interaction.answer_groups:
        for rule in group.rule_specs:
            rule_keys.append((
                _OLD_SUBMIT_HANDLER_NAME, rule.stringify_classified_rule()))

    if state.interaction.default_outcome:
        rule_keys.append((
            _OLD_SUBMIT_HANDLER_NAME, exp_domain.DEFAULT_RULESPEC_STR))

    answer_logs = stats_domain.StateRuleAnswerLog.get_multi(
        exploration_id, [{
            'state_name': state_name,
            'rule_str': rule_key[1]
        } for rule_key in rule_keys])

    results = {}
    for ind, answer_log in enumerate(answer_logs):
        results['.'.join(rule_keys[ind])] = {
            'answers': answer_log.get_top_answers(5),
            'rule_hits': answer_log.total_answer_count
        }

    return results


<<<<<<< HEAD
def get_visualizations_info(exploration_id, exploration_version, state_name):
    """Returns a list of visualization info. Each item in the list is a dict
    with keys 'data' and 'options'.
    """
    exploration = exp_services.get_exploration_by_id(exploration_id)
    if exploration.states[state_name].interaction.id is None:
        return []

    visualizations = interaction_registry.Registry.get_interaction_by_id(
        exploration.states[state_name].interaction.id).answer_visualizations

    calculation_ids = list(set([
        visualization.calculation_id for visualization in visualizations]))

    calculation_ids_to_outputs = {}
    for calculation_id in calculation_ids:
        # This is None if the calculation job has not yet been run for this
        # state.
        calc_output_domain_object = (
            stats_jobs.InteractionAnswerSummariesAggregator.get_calc_output(
                exploration_id, exploration_version, state_name, calculation_id))

        # If the calculation job has not yet been run for this state, we simply
        # exclude the corresponding visualization results.
        if calc_output_domain_object is None:
            continue

        calculation_ids_to_outputs[calculation_id] = (
            calc_output_domain_object.calculation_output)

    results_list = [{
        'id': visualization.id,
        'data': calculation_ids_to_outputs[visualization.calculation_id],
        'options': visualization.options,
    } for visualization in visualizations if
        visualization.calculation_id in calculation_ids_to_outputs]

    return results_list
=======
def get_top_state_rule_answers(
        exploration_id, state_name, rule_str_list, top_answer_count_per_rule):
    """Returns a list of top answers (by submission frequency) submitted to the
    given state in the given exploration which were mapped to any of the rules
    listed in 'rule_str_list'. The number of answers returned is the number of
    rule spec strings based in multiplied by top_answer_count_per_rule.
    """
    answer_logs = stats_domain.StateRuleAnswerLog.get_multi(
        exploration_id, [{
            'state_name': state_name,
            'rule_str': rule_str
        } for rule_str in rule_str_list])

    all_top_answers = []
    for answer_log in answer_logs:
        top_answers = answer_log.get_top_answers(top_answer_count_per_rule)
        all_top_answers += [
            {'value': top_answer[0], 'count': top_answer[1]}
            for top_answer in top_answers
        ]
    return all_top_answers
>>>>>>> 2cf7d429


def get_state_improvements(exploration_id, exploration_version):
    """Returns a list of dicts, each representing a suggestion for improvement
    to a particular state.
    """
    ranked_states = []

    exploration = exp_services.get_exploration_by_id(exploration_id)
    state_names = exploration.states.keys()

    default_rule_answer_logs = stats_domain.StateRuleAnswerLog.get_multi(
        exploration_id, [{
            'state_name': state_name,
            'rule_str': exp_domain.DEFAULT_RULESPEC_STR
        } for state_name in state_names])

    statistics = stats_jobs.StatisticsAggregator.get_statistics(
        exploration_id, exploration_version)
    state_hit_counts = statistics['state_hit_counts']

    for ind, state_name in enumerate(state_names):
        total_entry_count = 0
        no_answer_submitted_count = 0
        if state_name in state_hit_counts:
            total_entry_count = (
                state_hit_counts[state_name]['total_entry_count'])
            no_answer_submitted_count = state_hit_counts[state_name].get(
                'no_answer_count', 0)

        if total_entry_count == 0:
            continue

        threshold = 0.2 * total_entry_count
        default_rule_answer_log = default_rule_answer_logs[ind]
        default_count = default_rule_answer_log.total_answer_count

        eligible_flags = []
        state = exploration.states[state_name]
        if (default_count > threshold and
                state.interaction.default_outcome is not None and
                state.interaction.default_outcome.dest == state_name):
            eligible_flags.append({
                'rank': default_count,
                'improve_type': IMPROVE_TYPE_DEFAULT})
        if no_answer_submitted_count > threshold:
            eligible_flags.append({
                'rank': no_answer_submitted_count,
                'improve_type': IMPROVE_TYPE_INCOMPLETE})

        if eligible_flags:
            eligible_flags = sorted(
                eligible_flags, key=lambda flag: flag['rank'], reverse=True)
            ranked_states.append({
                'rank': eligible_flags[0]['rank'],
                'state_name': state_name,
                'type': eligible_flags[0]['improve_type'],
            })

    return sorted(
        [state for state in ranked_states if state['rank'] != 0],
        key=lambda x: -x['rank'])


def get_versions_for_exploration_stats(exploration_id):
    """Returns list of versions for this exploration."""
    return stats_models.ExplorationAnnotationsModel.get_versions(
        exploration_id)


def get_exploration_stats(exploration_id, exploration_version):
    """Returns a dict with state statistics for the given exploration id.

    Note that exploration_version should be a string.
    """
    exploration = exp_services.get_exploration_by_id(exploration_id)
    exp_stats = stats_jobs.StatisticsAggregator.get_statistics(
        exploration_id, exploration_version)

    last_updated = exp_stats['last_updated']
    state_hit_counts = exp_stats['state_hit_counts']

    return {
        'improvements': get_state_improvements(
             exploration_id, exploration_version),
        'last_updated': last_updated,
        'num_completions': exp_stats['complete_exploration_count'],
        'num_starts': exp_stats['start_exploration_count'],
        'state_stats': {
            state_name: {
                'name': state_name,
                'firstEntryCount': (
                    state_hit_counts[state_name]['first_entry_count']
                    if state_name in state_hit_counts else 0),
                'totalEntryCount': (
                    state_hit_counts[state_name]['total_entry_count']
                    if state_name in state_hit_counts else 0),
            } for state_name in exploration.states
        },
    }


def record_answer(exploration_id, exploration_version, state_name,
                  handler_name, rule_str, session_id, time_spent_in_sec,
                  params, answer_value):
    """
    Record an answer by storing it to the corresponding StateAnswers entity.
    """
    # Retrieve state_answers from storage
    state_answers = get_state_answers(
        exploration_id, exploration_version, state_name)

    # Get interaction id from state_answers if it is stored there or
    # obtain it from the exploration (note that if the interaction id 
    # of a state is changed by editing the exploration then this will
    # correspond to a new version of the exploration, for which a new
    # state_answers entity with correct updated interaction_id will
    # be created when the first answer is recorded).
    # If no interaction id exists, use None as placeholder.
    interaction_id = None
    if state_answers is not None:
        interaction_id = state_answers.interaction_id

    if interaction_id is None:
        # retrieve exploration and read its interaction id
        exploration = exp_services.get_exploration_by_id(
            exploration_id, version=exploration_version)
        if exploration.states[state_name].interaction.id:
            interaction_id = exploration.states[state_name].interaction.id

    # Construct answer_dict and validate it
    answer_dict = {'answer_value': answer_value, 
                   'time_spent_in_sec': time_spent_in_sec,
                   'rule_str': rule_str,
                   'session_id': session_id,
                   'handler_name': handler_name,
                   'interaction_id': interaction_id,
                   'params': params}
    _validate_answer(answer_dict)

    # Add answer to state_answers and commit to storage
    if state_answers:
        state_answers.answers_list.append(answer_dict)
    else:
        state_answers = stats_domain.StateAnswers(
            exploration_id, exploration_version, 
            state_name, interaction_id, [answer_dict])
    _save_state_answers(state_answers)


def _save_state_answers(state_answers):
    """
    Validate StateAnswers domain object and commit to storage.
    """
    stats_domain.StateAnswers.validate(state_answers)
    state_answers_model = stats_models.StateAnswersModel.create_or_update(
        state_answers.exploration_id, state_answers.exploration_version, 
        state_answers.state_name, state_answers.interaction_id, 
        state_answers.answers_list)
    state_answers_model.save()


def get_state_answers(exploration_id, exploration_version, state_name):
    """
    Get state answers domain object obtained from 
    StateAnswersModel instance stored in data store.
    """
    state_answers_model = stats_models.StateAnswersModel.get_model(
        exploration_id, exploration_version, state_name)
    if state_answers_model:
        return stats_domain.StateAnswers(
            exploration_id, exploration_version, state_name,
            state_answers_model.interaction_id,
            state_answers_model.answers_list)
    else:
        return None


def _validate_answer(answer_dict):
    """
    Validate answer dicts. In particular, check the following:

    - Minimum set of keys: 'answer_value', 'time_spent_in_sec',
            'session_id'
    - Check size of every answer_value
    - Check time_spent_in_sec is non-negative
    """

    # TODO(msl): These validation methods need tests to ensure that
    # the right errors show up in the various cases.
    
    # Minimum set of keys required for answer_dicts in answers_list
    REQUIRED_ANSWER_DICT_KEYS = ['answer_value', 'time_spent_in_sec',
                                 'session_id']

    # There is a danger of data overflow if the answer log exceeds
    # 1 MB. Given 1000-5000 answers, each answer must be at most
    # 200-1000 bytes in size. We will address this later if it
    # happens regularly. At the moment, a ValidationError is raised if
    # an answer exceeds the maximum size.
    MAX_BYTES_PER_ANSWER_VALUE = 500

    # Prefix of strings that are cropped because they are too long.
    CROPPED_PREFIX_STRING = 'CROPPED: '
    # Answer value that is stored if non-string answer is too big
    PLACEHOLDER_FOR_TOO_LARGE_NONSTRING = 'TOO LARGE NONSTRING'

    # check type is dict
    if not isinstance(answer_dict, dict):
        raise utils.ValidationError(
            'Expected answer_dict to be a dict, received %s' %
            answer_dict)

    # check keys
    required_keys = set(REQUIRED_ANSWER_DICT_KEYS)
    actual_keys = set(answer_dict.keys())
    if not required_keys.issubset(actual_keys):
        missing_keys = required_keys.difference(actual_keys)
        raise utils.ValidationError(
            ('answer_dict misses required keys %s' % missing_keys))

    # check entries of answer_dict
    if (sys.getsizeof(answer_dict['answer_value']) >
            MAX_BYTES_PER_ANSWER_VALUE):

        if type(answer_dict['answer_value']) == str:
            logging.warning(
                'answer_value is too big to be stored: %s ...' %
            str(answer_dict['answer_value'][:MAX_BYTES_PER_ANSWER_VALUE]))
            answer_dict['answer_value'] = (
            '%s%s ...' %
            (CROPPED_PREFIX_STRING,
            str(answer_dict['answer_value'][:MAX_BYTES_PER_ANSWER_VALUE])))
        else:
            logging.warning('answer_value is too big to be stored')
            answer_dict['answer_value'] = PLACEHOLDER_FOR_TOO_LARGE_NONSTRING

    if not isinstance(answer_dict['session_id'], basestring):
        raise utils.ValidationError(
            'Expected session_id to be a string, received %s' %
            str(answer_dict['session_id']))

    if not isinstance(answer_dict['time_spent_in_sec'], float):
        raise utils.ValidationError(
            'Expected time_spent_in_sec to be a float, received %s' %
            str(answer_dict['time_spent_in_sec']))

    if answer_dict['time_spent_in_sec'] < 0.:
        raise utils.ValidationError(
            'Expected time_spent_in_sec to be non-negative, received %f' %
            answer_dict['time_spent_in_sec'])
        <|MERGE_RESOLUTION|>--- conflicted
+++ resolved
@@ -85,7 +85,6 @@
     return results
 
 
-<<<<<<< HEAD
 def get_visualizations_info(exploration_id, exploration_version, state_name):
     """Returns a list of visualization info. Each item in the list is a dict
     with keys 'data' and 'options'.
@@ -124,7 +123,8 @@
         visualization.calculation_id in calculation_ids_to_outputs]
 
     return results_list
-=======
+
+
 def get_top_state_rule_answers(
         exploration_id, state_name, rule_str_list, top_answer_count_per_rule):
     """Returns a list of top answers (by submission frequency) submitted to the
@@ -146,7 +146,6 @@
             for top_answer in top_answers
         ]
     return all_top_answers
->>>>>>> 2cf7d429
 
 
 def get_state_improvements(exploration_id, exploration_version):
