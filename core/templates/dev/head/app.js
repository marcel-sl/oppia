--- conflicted
+++ resolved
@@ -18,21 +18,15 @@
  * @author sll@google.com (Sean Lip)
  */
 
-<<<<<<< HEAD
 // TODO(sll): Remove the check for window.GLOBALS. This check is currently
 // only there so that the Karma tests run, since it looks like Karma doesn't
 // 'see' the GLOBALS variable that is defined in base.html. We should fix this
 // in order to make the testing and production environments match.
 var oppia = angular.module(
   'oppia',
-  ['ngSanitize', 'ngResource', 'ui.bootstrap'].concat(
+  ['ngSanitize', 'ngResource', 'ui.bootstrap', 'ui.sortable'].concat(
     window.GLOBALS ? (window.GLOBALS.ADDITIONAL_ANGULAR_MODULES || [])
                    : []));
-=======
-var oppia = angular.module('oppia', [
-  'ngSanitize', 'ngResource', 'ui.bootstrap', 'ui.codemirror', 'ui.map',
-  'ui.sortable']);
->>>>>>> 8fb0bd28
 
 // Set the AngularJS interpolators as <[ and ]>, to not conflict with Jinja2
 // templates.
