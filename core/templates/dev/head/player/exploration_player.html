{% extends "base.html" %}

{% block subtitle %}
  {{ title }}
{% endblock subtitle %}

{% block header_js %}
  {{ super() }}
  {% if exploration_version %}
    <script type="text/javascript">
      GLOBALS.explorationVersion = JSON.parse('{{exploration_version|js_string}}');
      GLOBALS.interactionDisplayModes = JSON.parse('{{interaction_display_modes|js_string}}');
    </script>
  {% endif %}

  {{dependencies_html}}
{% endblock header_js %}

{% block navbar_breadcrumb %}
  <ul class="nav navbar-nav oppia-navbar-breadcrumb">
    <li>
      <span class="oppia-navbar-breadcrumb-separator"></span>
      {{exploration_title}}
    </li>
  </ul>
{% endblock navbar_breadcrumb %}

{% block local_top_nav_options %}
  <ul class="nav navbar-nav oppia-navbar-nav navbar-right"
      ng-controller="LearnerLocalNav">
    <li class="dropdown">
<<<<<<< HEAD
      <a href="#" title="Share" class="dropdown-toggle" data-toggle="dropdown">
        <span class="glyphicon glyphicon-share"></span>
=======
      <a href="#" title="Share (not yet implemented)" class="dropdown-toggle" data-toggle="dropdown"> 
        <span class="glyphicon glyphicon-share" style="color: #666"></span>
>>>>>>> 33efceb8
      </a>
      <ul class="dropdown-menu oppia-share-dropdown-menu" role="menu">
        <li>
          <a ng-href="https://plus.google.com/share?url=<[serverName]>/explore/<[explorationId]>"
             onclick="javascript:window.open(this.href,
                      '', 'menubar=no,toolbar=no,resizable=yes,scrollbars=yes,height=600,width=600');return false;">
            <img src="https://www.gstatic.com/images/icons/gplus-64.png"
                 alt="Share on Google+"/>
          </a>
        </li>
        <li>
          <a href="#" ng-click="showEmbedExplorationModal(explorationId)">
            <span>&lt;&gt</span>
          </a>
        </li>
      </ul>
    </li>
    <li>
      <a href="#" title="Give feedback" ng-click="showFeedbackModal()">
        <span class="glyphicon glyphicon-comment"></span>
      </a>
    </li>
    <li>
      <a ng-href="/create/<[explorationId]>" title="Edit" target="_blank">
        <span class="glyphicon glyphicon-pencil"></span>
      </a>
    </li>
  </ul>
{% endblock local_top_nav_options %}

{% block content %}
  {{ skin_tag }}
  <br><br><br>

  <script type="text/ng-template" id="modals/playerFeedback">
    <div class="modal-header">
      <h3>Give Feedback to the Exploration Editor</h3>
    </div>

    <div class="modal-body">
      <p>
        <em>
          This form is meant for exploration-specific feedback. To give general feedback about Oppia, please consider using the <a href="https://code.google.com/p/oppia/issues/list"> bug tracker</a> or <a href="https://groups.google.com/forum/?fromgroups#!forum/oppia-dev">Google Group</a>. Thanks in advance!
        </em>
      </p>

      <div role="form">
        <div class="form-group">
          <label for="subject">Subject</label>
          <input type="text" class="form-control" id="subject" ng-model="subject">
        </div>
        <label for="feedback">Feedback</label>
        <textarea id="feedback" class="form-control" ng-model="feedback" rows="6" cols="200" placeholder="Please write your feedback or suggestions for the exploration editors here."></textarea>
        <!-- Note that, for this to use the correct $scope.relatedTo, it must be an ng-show and not an ng-if. -->
        <div ng-show="currentStateName !== 'END'">
          <div class="radio">
            <label>
              <input type="radio" ng-model="relatedTo" name="relatedTo" id="relatedToState" value="state">
              This feedback relates to the current question.
            </label>
          </div>
          <div class="radio">
            <label>
              <input type="radio" ng-model="relatedTo" name="relatedTo" id="relatedToExploration" value="exploration">
              This feedback relates to the exploration as a whole.
            </label>
          </div>
        </div>
        <div ng-show="isLoggedIn">
          <hr>
          <div class="checkbox">
            <label>
              <input type="checkbox" ng-model="isSubmitterAnonymized">
              Give feedback anonymously
            </label>
          </div>
        </div>
      </div>
    </div>

    <div class="modal-footer">
      <button class="btn btn-default" ng-click="cancel()">Cancel</button>
      <button class="btn btn-success" ng-click="submit(subject, feedback, relatedTo, isSubmitterAnonymized)" ng-disabled="!feedback">Submit</button>
    </div>
  </script>

  <script type="text/ng-template" id="modals/playerFeedbackConfirmation">
    <div class="modal-header">
      <h3>Thank you for giving feedback</h3>
    </div>

    <div class="modal-body">
      <p>
        Your feedback has been successfully submitted, and the exploration editors will see it when they next visit the exploration editing page.
      </p>
      <p>
        Thank you for helping to improve this exploration!
      </p>
    </div>

    <div class="modal-footer">
      <button class="btn btn-default" ng-click="cancel()">Close</button>
    </div>
  </script>

  {% include 'components/exploration_embed_button.html' %}
{% endblock %}

{% block footer_js %}
  {{ super() }}
  <script>
    {{ include_js_file('components/explorationEmbedButton.js') }}
    {{ include_js_file('player/PlayerServices.js') }}
    {{ include_js_file('player/StateTransitionService.js') }}
    {{ include_skins_js_file(skin_js_url) }}
  </script>

  {{ skin_templates }}
  {{ interaction_templates }}
{% endblock footer_js %}<|MERGE_RESOLUTION|>--- conflicted
+++ resolved
@@ -29,13 +29,8 @@
   <ul class="nav navbar-nav oppia-navbar-nav navbar-right"
       ng-controller="LearnerLocalNav">
     <li class="dropdown">
-<<<<<<< HEAD
       <a href="#" title="Share" class="dropdown-toggle" data-toggle="dropdown">
         <span class="glyphicon glyphicon-share"></span>
-=======
-      <a href="#" title="Share (not yet implemented)" class="dropdown-toggle" data-toggle="dropdown"> 
-        <span class="glyphicon glyphicon-share" style="color: #666"></span>
->>>>>>> 33efceb8
       </a>
       <ul class="dropdown-menu oppia-share-dropdown-menu" role="menu">
         <li>
