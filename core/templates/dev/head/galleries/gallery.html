--- conflicted
+++ resolved
@@ -13,105 +13,7 @@
 {% endblock navbar_breadcrumb %}
 
 {% block local_top_nav_options %}
-<<<<<<< HEAD
-  <div ng-controller="SearchBar">
-    <div class="pull-right oppia-navbar-button-container">
-      <!-- NOTE: If you change the links here, please make the corresponding change in the 'no results' message. -->
-      {% if not has_fully_registered %}
-        <!-- User must complete the registration process. -->
-        <a class="btn oppia-navbar-add-exploration-button protractor-test-create-exploration oppia-transition-200"
-           href ng-click="onRedirectToLogin('{{gallery_login_redirect_url}}')">
-          <span class="oppia-navbar-add-exploration-button-plus">+</span>
-          <span>Create Exploration</span>
-        </a>
-      {% else %}
-        <a class="btn oppia-navbar-add-exploration-button protractor-test-create-exploration oppia-transition-200"
-           ng-click="showCreateExplorationModal()">
-          <span>Create</span>
-        </a>
-        {% if allow_yaml_file_upload %}
-          <a class="btn oppia-navbar-add-exploration-button oppia-transition-200"
-             ng-click="showUploadExplorationModal()">
-            <span>Upload</span>
-          </a>
-        {% endif %}
-      {% endif %}
-    </div>
-
-    <form class="navbar-form navbar-left oppia-splash-search-form" role="search">
-      <div class="form-group">
-        <div class="input-group" style="max-width: 300px; width: 300px;">
-          <div class="input-group-addon oppia-splash-search-icon">
-            <span class="glyphicon"
-                  ng-class="{'glyphicon-search': !searchIsLoading,
-                             'glyphicon-refresh oppia-animate-spin': searchIsLoading}">
-            </span>
-          </div>
-          <input type="text" class="form-control oppia-splash-search-input oppia-splash-search-text-input" placeholder="What would you like to learn?" ng-model="searchQuery" ng-keyup="onSearchQueryChange($event)">
-        </div>
-      </div>
-    </form>
-
-    <div dropdown class="dropdown navbar-left oppia-navbar-button-container oppia-gallery-category-selector protractor-test-gallery-category-selector">
-      <button dropdown-toggle type="button" class="btn dropdown-toggle oppia-splash-search-input ng-cloak"
-              title="<[selectionDetails.categories.description]>" style="max-width: 130px;">
-        <[selectionDetails.categories.summary | truncate:14 ]>
-        <span class="caret"></span>
-      </button>
-      <!-- The $event.stopPropagation() prevents the dropdown from closing after an option is selected. -->
-      <ul class="dropdown-menu" role="menu" style="max-height: 400px; overflow: auto;" ng-click="$event.stopPropagation()">
-        <li ng-repeat="item in selectionDetails.categories.masterList track by $index"
-            class="protractor-test-selected"
-            ng-if="selectionDetails.categories.selections[item.id]">
-          <a href ng-click="toggleSelection('categories', item.id)">
-            <[item.text]>
-            <span ng-if="selectionDetails.categories.selections[item.id]" class="glyphicon glyphicon-ok pull-right"></span>
-          </a>
-        </li>
-        <hr ng-if="selectionDetails.categories.numSelections > 0" style="margin: 2px;">
-        <li ng-repeat="item in selectionDetails.categories.masterList track by $index"
-            class="protractor-test-deselected"
-            ng-if="!selectionDetails.categories.selections[item.id]">
-          <a href ng-click="toggleSelection('categories', item.id)">
-            <[item.text]>
-            <span ng-if="selectionDetails.categories.selections[item.id]" class="glyphicon glyphicon-ok pull-right"></span>
-          </a>
-        </li>
-      </ul>
-    </div>
-
-    <div dropdown class="dropdown navbar-left oppia-navbar-button-container oppia-gallery-language-selector protractor-test-gallery-language-selector">
-      <button dropdown-toggle type="button" class="btn dropdown-toggle oppia-splash-search-input ng-cloak"
-              style="border-bottom-right-radius: 4px; border-top-right-radius: 4px; max-width: 130px;"
-              title="<[selectionDetails.languageCodes.description]>">
-        <[selectionDetails.languageCodes.summary | truncate:14 ]>
-        <span class="caret"></span>
-      </button>
-      <!-- The $event.stopPropagation() prevents the dropdown from closing after an option is selected. -->
-      <ul class="dropdown-menu" role="menu" style="max-height: 400px; overflow: auto;" ng-click="$event.stopPropagation()">
-        <li ng-repeat="item in selectionDetails.languageCodes.masterList track by $index"
-            class="protractor-test-selected"
-            ng-if="selectionDetails.languageCodes.selections[item.id]">
-          <a href ng-click="toggleSelection('languageCodes', item.id)">
-            <[item.text]>
-            <span ng-if="selectionDetails.languageCodes.selections[item.id]" class="glyphicon glyphicon-ok pull-right"></span>
-          </a>
-        </li>
-        <hr ng-if="selectionDetails.languageCodes.numSelections > 0" style="margin: 2px;">
-        <li ng-repeat="item in selectionDetails.languageCodes.masterList track by $index"
-            class="protractor-test-deselected"
-            ng-if="!selectionDetails.languageCodes.selections[item.id]">
-          <a href ng-click="toggleSelection('languageCodes', item.id)">
-            <[item.text]>
-            <span ng-if="selectionDetails.languageCodes.selections[item.id]" class="glyphicon glyphicon-ok pull-right"></span>
-          </a>
-        </li>
-      </ul>
-    </div>
-  </div>
-=======
   <search-bar></search-bar>
->>>>>>> fe477562
 {% endblock %}
 
 {% block header_js %}
