<nav class="oppia-sidebar-menu" ng-class="{'oppia-sidebar-menu-transition': pageHasLoaded}">
  <div class="oppia-sidebar-header">
    <div class="oppia-sidebar-logo-container">
    </div>
  </div>

  <ul>
    <li {% if nav_mode == 'library' %}class="active"{% endif %}>
      <a href="/library">
        <i class="material-icons oppia-sidebar-menu-icon">&#xE88A;</i>
        <span translate="I18N_SIDEBAR_LIBRARY_LINK"></span>
      </a>
    </li>

    <li {% if nav_mode == 'about' %}class="active"{% endif %}>
      <a href="/about">
        <i class="material-icons oppia-sidebar-menu-icon">&#xE887;</i>
        <span translate="I18N_SIDEBAR_ABOUT_LINK"></span>
      </a>
    </li>

    <li {% if nav_mode == 'teach' %}class="active"{% endif %}>
      <a href="/teach">
        <i class="material-icons oppia-sidebar-menu-icon">&#xE88E;</i>
<<<<<<< HEAD
        <span translate="I18N_SIDEBAR_PARTICIPATION_PLAYBOOK"></span>
=======
        Teach with Oppia
>>>>>>> b888d6cf
      </a>
    </li>

    {% if SHOW_CUSTOM_PAGES %}
      <li {% if nav_mode == 'forum' %}class="active"{% endif %}>
        <a href="/forum">
          <i class="material-icons oppia-sidebar-menu-icon">&#xE7EF;</i>
          <span translate="I18N_SIDEBAR_FORUM"></span>
        </a>
      </li>
    {% endif %}

    {% for additional_link in SIDEBAR_MENU_ADDITIONAL_LINKS %}
      <li>
        <a href="{{additional_link['link']}}" target="_blank">
          <img src="/images/sidebar/{{additional_link['icon_filename']}}"
                 class="oppia-sidebar-menu-icon">
          <span translate>{{additional_link['name']}}</span>
        </a>
      </li>
    {% endfor %}

    {% if SHOW_CUSTOM_PAGES %}
      <hr>

      <li>
        <a href="/terms">
          <i class="material-icons oppia-sidebar-menu-icon">&#xE88E;</i>
          Terms of Use
        </a>
      </li>

      <li>
        <a href="/privacy">
          <i class="material-icons oppia-sidebar-menu-icon">&#xE88E;</i>
          Privacy Policy
        </a>
      </li>
    {% endif %}
  </ul>

  <div class="oppia-sidebar-footer">
    {% if SOCIAL_MEDIA_BUTTONS %}
      <div>
        <span="I18N_SIDEBAR_FOLLOW_US"></span>:
      </div>
      {% for button in SOCIAL_MEDIA_BUTTONS %}
        <a href="{{button['link']}}" target="_blank">
          <img src="/images/social/{{button['icon_filename']}}">
        </a>
      {% endfor %}
    {% endif %}
  </div>
</nav><|MERGE_RESOLUTION|>--- conflicted
+++ resolved
@@ -22,11 +22,7 @@
     <li {% if nav_mode == 'teach' %}class="active"{% endif %}>
       <a href="/teach">
         <i class="material-icons oppia-sidebar-menu-icon">&#xE88E;</i>
-<<<<<<< HEAD
-        <span translate="I18N_SIDEBAR_PARTICIPATION_PLAYBOOK"></span>
-=======
-        Teach with Oppia
->>>>>>> b888d6cf
+        <span translate="I18N_SIDEBAR_TEACH_WITH_OPPIA"></span>
       </a>
     </li>
 
