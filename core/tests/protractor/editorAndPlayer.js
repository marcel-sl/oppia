// Copyright 2014 The Oppia Authors. All Rights Reserved.
//
// Licensed under the Apache License, Version 2.0 (the "License");
// you may not use this file except in compliance with the License.
// You may obtain a copy of the License at
//
//      http://www.apache.org/licenses/LICENSE-2.0
//
// Unless required by applicable law or agreed to in writing, software
// distributed under the License is distributed on an "AS-IS" BASIS,
// WITHOUT WARRANTIES OR CONDITIONS OF ANY KIND, either express or implied.
// See the License for the specific language governing permissions and
// limitations under the License.

/**
 * @fileoverview End-to-end tests of the interaction between the player and
 * editor.
 *
 * @author Jacob Davis (jacobdavis11@gmail.com)
 */

var general = require('../protractor_utils/general.js');
var forms = require('../protractor_utils/forms.js');
var users = require('../protractor_utils/users.js');
var workflow = require('../protractor_utils/workflow.js');
var editor = require('../protractor_utils/editor.js');
var player = require('../protractor_utils/player.js');
var interactions = require('../../../extensions/interactions/protractor.js');

describe('State editor', function() {
  it('should display plain text content', function() {
    users.createUser('user1@example.com', 'user1');
    users.login('user1@example.com');

    workflow.createExploration('sums', 'maths');
    editor.setContent(forms.toRichText('plain text'));
    editor.setInteraction('Continue', 'click here');
    editor.addRule('Continue', null, 'final state', true, 'Default');

    // Setup a terminating state
    editor.moveToState('final state');
    editor.setInteraction('EndExploration');
    editor.saveChanges();

    general.moveToPlayer();
    player.expectContentToMatch(forms.toRichText('plain text'));
    player.expectExplorationToNotBeOver();
    player.expectInteractionToMatch('Continue', 'click here');
    player.submitAnswer('Continue', null);
    player.expectExplorationToBeOver();

    users.logout();
  });

  it('should walk through the tutorial when user repeteadly clicks Next', function() {
    var NUM_TUTORIAL_STAGES = 5;
    users.createUser('user@example.com', 'user');
    users.login('user@example.com');

    workflow.createExplorationAndStartTutorial('sums', 'maths');
    for (var i = 0; i < NUM_TUTORIAL_STAGES - 1; i++) {
      editor.progressInTutorial();
    }
    editor.finishTutorial();
    users.logout();
  });

  it('should create content and multiple choice interactions', function() {
    users.createUser('user2@example.com', 'user2');
    users.login('user2@example.com');

    workflow.createExploration('sums', 'maths');
    editor.setContent(function(richTextEditor) {
      richTextEditor.appendBoldText('bold text');
      richTextEditor.appendPlainText(' ');
      richTextEditor.appendItalicText('italic text');
      richTextEditor.appendPlainText(' ');
      richTextEditor.appendUnderlineText('underline text');
      richTextEditor.appendPlainText(' ');
      richTextEditor.appendOrderedList(['entry 1', 'entry 2']);
      richTextEditor.appendUnorderedList(['an entry', 'another entry']);
    });
    editor.setInteraction(
      'MultipleChoiceInput',
      [forms.toRichText('option A'), forms.toRichText('option B')]);
    editor.addRule('MultipleChoiceInput', null, 'final state', true, 'Default');

    // Setup a terminating state
    editor.moveToState('final state');
    editor.setInteraction('EndExploration');
    editor.saveChanges();

    general.moveToPlayer();
    player.expectExplorationToNotBeOver();
    player.expectInteractionToMatch(
      'MultipleChoiceInput',
      [forms.toRichText('option A'), forms.toRichText('option B')]);
    player.submitAnswer('MultipleChoiceInput', 'option B');
    player.expectExplorationToBeOver();

    users.logout();
  });

  it('should obey numeric interaction rules and display feedback', function() {
    users.createUser('user3@example.com', 'user3');
    users.login('user3@example.com');

    workflow.createExploration('sums', 'maths');
    editor.setContent(forms.toRichText('some content'));
    editor.setInteraction('NumericInput');
    editor.addRule('NumericInput', function(richTextEditor) {
      richTextEditor.appendBoldText('correct');
<<<<<<< HEAD
    }, 'END', 'IsInclusivelyBetween', -1, 3);
    editor.addRule(
      'NumericInput', forms.toRichText('out of bounds'), null, 'Default');
=======
    }, 'final state', true, 'IsInclusivelyBetween', 3, 6);
    editor.addRule('NumericInput',
      forms.toRichText('out of bounds'), null, false, 'Default');

    // Setup a terminating state
    editor.moveToState('final state');
    editor.setInteraction('EndExploration');
>>>>>>> 79d43cc3
    editor.saveChanges();

    general.moveToPlayer();
    player.submitAnswer('NumericInput', 5);
    player.expectLatestFeedbackToMatch(forms.toRichText('out of bounds'));
    player.expectExplorationToNotBeOver();
    // It's important to test the value 0 in order to ensure that it would
    // still get submitted even though it is a falsy value in JavaScript.
    player.submitAnswer('NumericInput', 0);
    player.expectLatestFeedbackToMatch(function(richTextChecker) {
      richTextChecker.readBoldText('correct');
    });
    player.expectExplorationToBeOver();

    users.logout();
  });
});

describe('Full exploration editor', function() {
  it('should navigate multiple states correctly, with parameters', function() {
    users.createUser('user4@example.com', 'user4');
    users.login('user4@example.com');

    workflow.createExploration('sums', 'maths');
    editor.setStateName('state 1');
    editor.setContent(forms.toRichText('this is state 1'));
    editor.setInteraction('NumericInput');
    editor.addRule('NumericInput', null, 'final state', true, 'Equals', 21);
    editor.RuleEditor(0).createNewStateAndSetDestination('state 2');

    editor.moveToState('state 2');
    editor.setContent(forms.toRichText(
      'this is state 2 with previous answer {{answer}}'));
    editor.setInteraction(
      'MultipleChoiceInput',
      [forms.toRichText('return'), forms.toRichText('complete')]);
    editor.addRule('MultipleChoiceInput', null, 'state 1', false,
      'Equals', 'return');
    editor.addRule('MultipleChoiceInput', null, 'final state',
      false, 'Default');

    // Setup a terminating state
    editor.moveToState('final state');
    editor.setInteraction('EndExploration');
    editor.saveChanges();

    general.moveToPlayer();
    player.expectContentToMatch(forms.toRichText('this is state 1'));
    player.submitAnswer('NumericInput', 19);
    player.submitAnswer('NumericInput', 21);
    player.expectContentToMatch(forms.toRichText(
      'this is state 2 with previous answer 21'));
    player.submitAnswer('MultipleChoiceInput', 'return');
    player.expectContentToMatch(forms.toRichText('this is state 1'));
    player.submitAnswer('NumericInput', 21);
    player.expectContentToMatch(forms.toRichText(
      'this is state 2 with previous answer 21'));
    player.expectExplorationToNotBeOver();
    player.submitAnswer('MultipleChoiceInput', 'complete');
    player.expectExplorationToBeOver();
    users.logout();
  });

  it('should handle discarding changes, navigation, deleting states, ' +
      'changing the first state, displaying content, deleting rules and ' +
      'switching to preview mode', function() {
    users.createUser('user5@example.com', 'user5');
    users.login('user5@example.com');

    workflow.createExploration('sums', 'maths');
    general.getExplorationIdFromEditor().then(function(explorationId) {

      // Check discarding of changes
      editor.setStateName('state1');
      editor.expectStateNamesToBe(['state1']);
      editor.setContent(forms.toRichText('state1 content'));
      editor.setInteraction('TextInput');
      editor.addRule('TextInput', null, 'final state', true, 'Default');
      editor.RuleEditor('default').createNewStateAndSetDestination('state2');
      editor.moveToState('state2');
      // NOTE: we must move to the state before checking state names to avoid
      // inexplicable failures of the protractor utility that reads state names
      // (the user-visible names are fine either way). See issue 732 for more.
      editor.expectStateNamesToBe(['final state', 'state1', 'state2']);
      editor.setInteraction('EndExploration');

      editor.discardChanges();
      editor.expectCurrentStateToBe(general.FIRST_STATE_DEFAULT_NAME);
      editor.setStateName('first');
      editor.expectStateNamesToBe(['first']);

      // Check deletion of states and changing the first state
      editor.setInteraction('TextInput');
      editor.addRule('TextInput', null, 'final state', true, 'Default');
      editor.RuleEditor('default').createNewStateAndSetDestination('second');
      editor.moveToState('second');
      editor.expectStateNamesToBe(['final state', 'first', 'second']);
      editor.expectCurrentStateToBe('second');
      editor.expectAvailableFirstStatesToBe(['final state', 'first', 'second']);
      editor.setFirstState('second');
      editor.moveToState('first');
      editor.deleteState('first');
      editor.expectCurrentStateToBe('second');
      editor.expectStateNamesToBe(['final state', 'second']);

      // Check behaviour of the back button
      editor.setObjective('do stuff');
      expect(browser.getCurrentUrl()).toEqual(
        general.SERVER_URL_PREFIX + general.EDITOR_URL_SLICE + explorationId +
        '#/gui/second');
      browser.navigate().back();
      expect(browser.getCurrentUrl()).toEqual(
        general.SERVER_URL_PREFIX + general.EDITOR_URL_SLICE + explorationId +
        '#/settings');
      browser.navigate().back();
      expect(browser.getCurrentUrl()).toEqual(
        general.SERVER_URL_PREFIX + general.EDITOR_URL_SLICE + explorationId +
        '#/gui/second');

      // Check display of content & interaction in the editor
      editor.setContent(function(richTextEditor) {
        richTextEditor.appendItalicText('Welcome');
      });
      editor.expectContentToMatch(function(richTextChecker) {
        richTextChecker.readItalicText('Welcome');
      });
      editor.setInteraction('NumericInput');
      editor.expectInteractionToMatch('NumericInput');

      // Check deletion of rules
      editor.addRule('NumericInput', forms.toRichText('Farewell'), null,
        false, 'Default');
      editor.RuleEditor('default').
        expectAvailableDestinationsToBe(['second', 'final state']);
      editor.RuleEditor('default').setDestination('final state');
      editor.RuleEditor('default').
        expectAvailableDestinationsToBe(['second', 'final state']);
      editor.addRule('NumericInput', null, 'final state', false,
        'IsGreaterThan', 2);
      editor.RuleEditor(0).delete();

      // Setup a terminating state
      editor.moveToState('final state');
      editor.setInteraction('EndExploration');

      // Check editor preview tab
      editor.navigateToPreviewTab();
      player.expectContentToMatch(function(richTextEditor) {
        richTextEditor.readItalicText('Welcome');
      });
      player.expectInteractionToMatch('NumericInput');
      player.submitAnswer('NumericInput', 6);
      // This checks the previously-deleted rule no longer applies.
      player.expectLatestFeedbackToMatch(forms.toRichText('Farewell'));
      player.expectExplorationToBeOver();

      editor.discardChanges();
      users.logout();
    });
  });

  afterEach(function() {
    general.checkForConsoleErrors([]);
  });
});

describe('rich-text components', function() {
  it('should display correctly', function() {
    users.createUser('user11@example.com', 'user11');
    users.login('user11@example.com')

    workflow.createExploration('RTE components', 'maths');

    editor.setContent(function(richTextEditor) {
      richTextEditor.appendBoldText('bold');
      richTextEditor.appendPlainText(' ');
      richTextEditor.addRteComponent(
        'Collapsible', 'title', forms.toRichText('inner'));
      // TODO (Jacob) add test for image RTE component
      richTextEditor.addRteComponent('Link', 'http://google.com/', true);
      richTextEditor.addRteComponent('Math', 'abc');
      richTextEditor.addRteComponent('Tabs', [{
        title: 'title 1',
        content: forms.toRichText('contents 1')
      }, {
        title: 'title 1',
        content: forms.toRichText('contents 2')
      }]);
      richTextEditor.addRteComponent('Video', 'ANeHmk22a6Q', 10, 100, false);
    })
    editor.setInteraction('TextInput');
    editor.saveChanges();

    general.moveToPlayer();
    player.expectContentToMatch(function(richTextChecker) {
      richTextChecker.readBoldText('bold');
      richTextChecker.readPlainText(' ');
      richTextChecker.readRteComponent(
        'Collapsible', 'title', forms.toRichText('inner'));
      richTextChecker.readRteComponent('Link', 'http://google.com/', true);
      richTextChecker.readRteComponent('Math', 'abc');
      richTextChecker.readRteComponent('Tabs', [{
        title: 'title 1',
        content: forms.toRichText('contents 1')
      }, {
        title: 'title 1',
        content: forms.toRichText('contents 2')
      }]);
      richTextChecker.readRteComponent('Video', 'ANeHmk22a6Q', 10, 100, false);
    });


    users.logout();
  });

  it('should allow nesting of RTE components inside one another', function() {
    users.createUser('user12@example.com', 'user12');
    users.login('user12@example.com')

    workflow.createExploration('RTE components', 'maths');

    editor.setContent(function(richTextEditor) {
      richTextEditor.appendItalicText('slanted');
      richTextEditor.appendPlainText(' ');
      richTextEditor.addRteComponent(
          'Collapsible', 'heading', function(collapsibleEditor) {
        collapsibleEditor.appendBoldText('boldtext');
        collapsibleEditor.appendPlainText(' ');
        collapsibleEditor.addRteComponent('Math', 'xyz');
      });
    });

    editor.setInteraction('EndExploration');
    editor.saveChanges();

    general.moveToPlayer();
    player.expectContentToMatch(function(richTextChecker) {
      richTextChecker.readItalicText('slanted');
      richTextChecker.readPlainText(' ');
      richTextChecker.readRteComponent(
          'Collapsible', 'heading', function(collapsibleChecker) {
        collapsibleChecker.readBoldText('boldtext');
        collapsibleChecker.readPlainText(' ');
        collapsibleChecker.readRteComponent('Math', 'xyz');
      });
    });

    users.logout();
  });

  afterEach(function() {
    general.checkForConsoleErrors([
      // TODO (Jacob) Remove when
      // https://code.google.com/p/google-cast-sdk/issues/detail?id=309 is fixed
      'chrome-extension://boadgeojelhgndaghljhdicfkmllpafd/' +
        'cast_sender.js 0:0 Failed to load resource: net::ERR_FAILED',
      'chrome-extension://dliochdbjfkdbacpmhlcpmleaejidimm/' +
        'cast_sender.js 0:0 Failed to load resource: net::ERR_FAILED',
      'chrome-extension://hfaagokkkhdbgiakmmlclaapfelnkoah/' +
        'cast_sender.js 0:0 Failed to load resource: net::ERR_FAILED',
      'chrome-extension://fmfcbgogabcbclcofgocippekhfcmgfj/' +
        'cast_sender.js 0:0 Failed to load resource: net::ERR_FAILED',
      'chrome-extension://enhhojjnijigcajfphajepfemndkmdlo/' +
        'cast_sender.js 0:0 Failed to load resource: net::ERR_FAILED',
      'chrome-extension://eojlgccfgnjlphjnlopmadngcgmmdgpk/' +
        'cast_sender.js 0:0 Failed to load resource: net::ERR_FAILED'
    ]);
  });
});

describe('Interactions', function() {
  it('should pass their own test suites', function() {
    users.createUser('interactions@example.com', 'interactions');
    users.login('interactions@example.com');
    workflow.createExploration('interactions', 'interactions');
    editor.setStateName('first');
    editor.setContent(forms.toRichText('some content'));

    var defaultRuleSet = false;

    for (var interactionId in interactions.INTERACTIONS) {
      var interaction = interactions.INTERACTIONS[interactionId];
      for (var i = 0; i < interaction.testSuite.length; i++) {
        var test = interaction.testSuite[i];

        editor.setInteraction.apply(
          null, [interactionId].concat(test.interactionArguments));

        editor.addRule.apply(null, [
          interactionId, forms.toRichText('yes'), 'first', false
        ].concat(test.ruleArguments));

        if (!defaultRuleSet) {
          // The default rule will be preserved for subsequent tests.
          editor.addRule(
            interactionId, forms.toRichText('no'), null, false, 'Default');
          defaultRuleSet = true;
        }

        editor.navigateToPreviewTab();
        player.expectInteractionToMatch.apply(
          null, [interactionId].concat(test.expectedInteractionDetails));
        for (var j = 0; j < test.wrongAnswers.length; j++) {
          player.submitAnswer(interactionId, test.wrongAnswers[j]);
          player.expectLatestFeedbackToMatch(forms.toRichText('no'));
        }
        for (var j = 0; j < test.correctAnswers.length; j++) {
          player.submitAnswer(interactionId, test.correctAnswers[j]);
          player.expectLatestFeedbackToMatch(forms.toRichText('yes'));
        }
        editor.navigateToMainTab();
      }
    }

    editor.discardChanges();
    users.logout();
  });

  afterEach(function() {
    general.checkForConsoleErrors([]);
  });
});

describe('Exploration history', function() {
  it('should display the history', function() {
    users.createUser('history@example.com', 'explorationhistory');
    users.login('history@example.com');
    workflow.createExploration('history', 'history');

    // Constants for colors of nodes in history graph
    var COLOR_ADDED = 'rgb(78, 162, 78)';
    var COLOR_DELETED = 'rgb(220, 20, 60)';
    var COLOR_CHANGED = 'rgb(30, 144, 255)';
    var COLOR_UNCHANGED = 'rgb(245, 245, 220)';
    var COLOR_RENAMED_UNCHANGED = 'rgb(255, 215, 0)';

    // Compare a version to itself (just contains first node)
    editor.expectGraphComparisonOf(1, 1).toBe([
      {'label': 'First State', 'color': COLOR_UNCHANGED}
    ], [0, 0, 0]);

    // Check renaming state, editing text, editing interactions and adding state
    editor.moveToState('First State');
    editor.setStateName('first');
    editor.setContent(forms.toRichText('enter 6 to continue'));
    editor.setInteraction('NumericInput');
    editor.addRule('NumericInput', null, 'second', true, 'Equals', 6);
    editor.moveToState('second');
    editor.setContent(forms.toRichText('this is state 2'));
    editor.setInteraction('Continue');
    editor.addRule('Continue', null, 'final state', true, 'Default');

    // Setup a terminating state
    editor.moveToState('final state');
    editor.setInteraction('EndExploration');
    editor.moveToState('first');
    editor.saveChanges();

    var VERSION_1_STATE_1_CONTENTS = {
      1: {text: 'content:', highlighted: false},
      2: {text: '- type: text', highlighted: false},
      3: {text: '  value: <p>enter 6 to continue</p>', highlighted: true},
      4: {text: 'interaction:', highlighted: false},
      5: {text: '  customization_args: {}', highlighted: false},
      6: {text: '  handlers:', highlighted: false},
      7: {text: '  - name: submit', highlighted: false},
      8: {text: '    rule_specs:', highlighted: false},
      9: {text: '    - definition:', highlighted: false},
      10: {text: '        inputs:', highlighted: true},
      11: {text: '          x: 6.0', highlighted: true},
      12: {text: '        name: Equals', highlighted: true},
      13: {text: '        rule_type: atomic', highlighted: true},
      14: {text: '        subject: answer', highlighted: true},
      15: {text: '      dest: second', highlighted: true},
      16: {text: '      feedback: []', highlighted: true},
      17: {text: '      param_changes: []', highlighted: true},
      18: {text: '    - definition:', highlighted: true},
      19: {text: '        rule_type: default', highlighted: false},
      20: {text: '      dest: first', highlighted: true},
      21: {text: '      feedback: []', highlighted: false},
      22: {text: '      param_changes: []', highlighted: false},
      23: {text: '  id: NumericInput', highlighted: true},
      24: {text: '  triggers: []', highlighted: false},
      25: {text: 'param_changes: []', highlighted: false},
      26: {text: ' ', highlighted: false}
    };
    var VERSION_2_STATE_1_CONTENTS = {
      1: {text: 'content:', highlighted: false},
      2: {text: '- type: text', highlighted: false},
      3: {text: '  value: \'\'', highlighted: true},
      4: {text: 'interaction:', highlighted: false},
      5: {text: '  customization_args: {}', highlighted: false},
      6: {text: '  handlers:', highlighted: false},
      7: {text: '  - name: submit', highlighted: false},
      8: {text: '    rule_specs:', highlighted: false},
      // Note that highlighting *underneath* a line is still considered a
      // highlight.
      9: {text: '    - definition:', highlighted: true},
      10: {text: '        rule_type: default', highlighted: false},
      11: {text: '      dest: First State', highlighted: true},
      12: {text: '      feedback: []', highlighted: false},
      13: {text: '      param_changes: []', highlighted: false},
      14: {text: '  id: null', highlighted: true},
      15: {text: '  triggers: []', highlighted: false},
      16: {text: 'param_changes: []', highlighted: false},
      17: {text: ' ', highlighted: false}
    };
    var STATE_2_STRING =
      'content:\n' +
      '- type: text\n' +
      '  value: <p>this is state 2</p>\n' +
      'interaction:\n' +
      '  customization_args:\n' +
      '    buttonText:\n' +
      '      value: Continue\n' +
      '  handlers:\n' +
      '  - name: submit\n' +
      '    rule_specs:\n' +
      '    - definition:\n' +
      '        rule_type: default\n' +
      '      dest: final state\n' +
      '      feedback: []\n' +
      '      param_changes: []\n' +
      '  id: Continue\n' +
      '  triggers: []\n' +
      'param_changes: []\n' +
      ' ';

    editor.expectGraphComparisonOf(1, 2).toBe([
      {'label': 'first (was: First ...', 'color': COLOR_CHANGED},
      {'label': 'second', 'color': COLOR_ADDED},
      {'label': 'final state', 'color': COLOR_ADDED}
    ], [2, 2, 0]);
    editor.expectTextComparisonOf(1, 2, 'first (was: First ...')
      .toBeWithHighlighting(VERSION_1_STATE_1_CONTENTS, VERSION_2_STATE_1_CONTENTS);
    editor.expectTextComparisonOf(1, 2, 'second')
      .toBe(STATE_2_STRING, ' ');

    // Switching the 2 compared versions should give the same result.
    editor.expectGraphComparisonOf(2, 1).toBe([
      {'label': 'first (was: First ...', 'color': COLOR_CHANGED},
      {'label': 'second', 'color': COLOR_ADDED},
      {'label': 'final state', 'color': COLOR_ADDED}
    ], [2, 2, 0]);

    // Check deleting a state
    editor.deleteState('second');
    editor.moveToState('first');
    editor.RuleEditor(0).setDestination('final state');
    editor.saveChanges();

    editor.expectGraphComparisonOf(2, 3).toBe([
      {'label': 'first', 'color': COLOR_CHANGED},
      {'label': 'second', 'color': COLOR_DELETED},
      {'label': 'final state', 'color': COLOR_UNCHANGED}
    ], [3, 1, 2]);
    editor.expectTextComparisonOf(2, 3, 'second')
      .toBe(' ', STATE_2_STRING);

    // Check renaming a state
    editor.moveToState('first');
    editor.setStateName('third');
    editor.saveChanges();
    editor.expectGraphComparisonOf(3, 4).toBe([
      {'label': 'third (was: first)', 'color': COLOR_RENAMED_UNCHANGED},
      {'label': 'final state', 'color': COLOR_UNCHANGED}
    ], [1, 0, 0]);

    // Check re-inserting a deleted state
    editor.moveToState('third');
    editor.RuleEditor(0).createNewStateAndSetDestination('second');
    editor.moveToState('second');
    editor.setContent(forms.toRichText('this is state 2'));
    editor.setInteraction('Continue');
    editor.addRule('Continue', null, 'final state', false, 'Default');
    editor.saveChanges();

    editor.expectGraphComparisonOf(2, 5).toBe([
      {'label': 'third (was: first)', 'color': COLOR_CHANGED},
      {'label': 'second', 'color': COLOR_UNCHANGED},
      {'label': 'final state', 'color': COLOR_UNCHANGED}
    ], [2, 0, 0]);

    // Check that reverting works
    editor.revertToVersion(2);
    general.moveToPlayer();
    player.expectContentToMatch(forms.toRichText('enter 6 to continue'));
    player.submitAnswer('NumericInput', 6);
    player.expectExplorationToNotBeOver();
    player.expectContentToMatch(forms.toRichText('this is state 2'));
    player.expectInteractionToMatch('Continue', 'CONTINUE');
    player.submitAnswer('Continue', null);
    player.expectExplorationToBeOver();

    general.moveToEditor();
    editor.expectGraphComparisonOf(4, 6).toBe([
      {'label': 'first (was: third)', 'color': COLOR_CHANGED},
      {'label': 'second', 'color': COLOR_ADDED},
      {'label': 'final state', 'color': COLOR_UNCHANGED}
    ], [3, 2, 1]);

    users.logout();
  });

  afterEach(function() {
    general.checkForConsoleErrors([]);
  });
});<|MERGE_RESOLUTION|>--- conflicted
+++ resolved
@@ -110,19 +110,13 @@
     editor.setInteraction('NumericInput');
     editor.addRule('NumericInput', function(richTextEditor) {
       richTextEditor.appendBoldText('correct');
-<<<<<<< HEAD
-    }, 'END', 'IsInclusivelyBetween', -1, 3);
-    editor.addRule(
-      'NumericInput', forms.toRichText('out of bounds'), null, 'Default');
-=======
-    }, 'final state', true, 'IsInclusivelyBetween', 3, 6);
+    }, 'final state', true, 'IsInclusivelyBetween', -1, 3);
     editor.addRule('NumericInput',
       forms.toRichText('out of bounds'), null, false, 'Default');
 
     // Setup a terminating state
     editor.moveToState('final state');
     editor.setInteraction('EndExploration');
->>>>>>> 79d43cc3
     editor.saveChanges();
 
     general.moveToPlayer();
