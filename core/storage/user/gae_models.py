# coding: utf-8
#
# Copyright 2014 The Oppia Authors. All Rights Reserved.
#
# Licensed under the Apache License, Version 2.0 (the "License");
# you may not use this file except in compliance with the License.
# You may obtain a copy of the License at
#
#      http://www.apache.org/licenses/LICENSE-2.0
#
# Unless required by applicable law or agreed to in writing, software
# distributed under the License is distributed on an "AS-IS" BASIS,
# WITHOUT WARRANTIES OR CONDITIONS OF ANY KIND, either express or implied.
# See the License for the specific language governing permissions and
# limitations under the License.

"""Models for Oppia users."""

__author__ = 'Stephanie Federwisch'

from core.platform import models
(base_models,) = models.Registry.import_models([models.NAMES.base_model])
import feconf

from google.appengine.ext import ndb


class UserSettingsModel(base_models.BaseModel):
    """Settings and preferences for a particular user.

    Instances of this class are keyed by the user id.
    """
    # Email address of the user.
    email = ndb.StringProperty(required=True, indexed=True)

    # Identifiable username to display in the UI. May be None.
    username = ndb.StringProperty(indexed=True)
    # Normalized username to use for duplicate-username queries. May be None.
    normalized_username = ndb.StringProperty(indexed=True)
    # When the user last agreed to the terms of the site. May be None.
    last_agreed_to_terms = ndb.DateTimeProperty(default=None)
    # When the user last started the state editor tutorial. May be None.
    last_started_state_editor_tutorial = ndb.DateTimeProperty(default=None)
    # User uploaded profile picture as a dataURI string. May be None.
    profile_picture_data_url = ndb.TextProperty(default=None, indexed=False)
    # User specified biography (to be shown on their profile page).
    user_bio = ndb.TextProperty(indexed=False)
<<<<<<< HEAD
    # Subject interests specified by the user.
    subject_interests = ndb.StringProperty(repeated=True, indexed=True)
    # When the user first contributed to Oppia. May be None.
    first_contribution_datetime = ndb.DateTimeProperty(default=None)
=======
    # The time, in milliseconds, when the user first contributed to Oppia.
    # May be None.
    first_contribution_msec = ndb.FloatProperty(default=None)
>>>>>>> 7e73ddbe
    # Language preferences specified by the user.
    # TODO(sll): Add another field for the language that the user wants the
    # site to display in. These language preferences are mainly for the purpose
    # of figuring out what to show by default in the gallery.
    preferred_language_codes = ndb.StringProperty(repeated=True, indexed=True,
        choices=[lc['code'] for lc in feconf.ALL_LANGUAGE_CODES])

    @classmethod
    def is_normalized_username_taken(cls, normalized_username):
        """Returns whether or a given normalized_username is taken."""
        return bool(cls.get_all().filter(
            cls.normalized_username == normalized_username).get())

    @classmethod
    def get_by_normalized_username(cls, normalized_username):
        """Returns a user model given a normalized username"""
        return cls.get_all().filter(
            cls.normalized_username == normalized_username).get()


class UserEmailPreferencesModel(base_models.BaseModel):
    """Email preferences for a particular user.

    Instances of this class are keyed by the user id.
    """
    # The user's preference for receiving general site updates. This is set to
    # None if the user has never set a preference.
    site_updates = ndb.BooleanProperty(indexed=True)


class UserSubscriptionsModel(base_models.BaseModel):
    """A list of things that a user subscribes to.

    Instances of this class are keyed by the user id.
    """
    # IDs of activities (e.g., explorations) that this user subscribes to.
    # TODO(bhenning): Rename this to exploration_ids and perform a migration.
    activity_ids = ndb.StringProperty(repeated=True, indexed=True)
    # IDs of collections that this user subscribes to.
    collection_ids = ndb.StringProperty(repeated=True, indexed=True)
    # IDs of feedback thread ids that this user subscribes to.
    feedback_thread_ids = ndb.StringProperty(repeated=True, indexed=True)
    # When the user last checked notifications. May be None.
    last_checked = ndb.DateTimeProperty(default=None)


class UserRecentChangesBatchModel(base_models.BaseMapReduceBatchResultsModel):
    """A list of recent changes corresponding to things a user subscribes to.

    This is computed using a MapReduce batch job and may not be up to date.
    Instances of this class are keyed by the user id.
    """
    # The output of the batch job.
    output = ndb.JsonProperty(indexed=False)
    # The time, in milliseconds since the epoch, when the job that computed
    # this batch model was queued.
    job_queued_msec = ndb.FloatProperty(indexed=False)


class ExplorationUserDataModel(base_models.BaseModel):
    """User-specific data pertaining to a specific exploration.

    Instances of this class have keys of the form
    [USER_ID].[EXPLORATION_ID]
    """

    # The user id.
    user_id = ndb.StringProperty(required=True, indexed=True)
    # The exploration id.
    exploration_id = ndb.StringProperty(required=True, indexed=True)

    # The rating (1-5) the user assigned to the exploration. Note that this
    # represents a rating given on completion of the exploration.
    rating = ndb.IntegerProperty(default=None, indexed=True)

    # When the most recent rating was awarded, or None if not rated.
    rated_on = ndb.DateTimeProperty(default=None, indexed=False)

    @classmethod
    def _generate_id(cls, user_id, exploration_id):
        return '%s.%s' % (user_id, exploration_id)

    @classmethod
    def create(cls, user_id, exploration_id):
        """Creates a new ExplorationUserDataModel entry and returns it.

        Note that the client is responsible for actually saving this entity to
        the datastore.
        """
        instance_id = cls._generate_id(user_id, exploration_id)
        return cls(
            id=instance_id, user_id=user_id, exploration_id=exploration_id)

    @classmethod
    def get(cls, user_id, exploration_id):
        """Gets the ExplorationUserDataModel for the given ids."""
        instance_id = cls._generate_id(user_id, exploration_id)
        return super(ExplorationUserDataModel, cls).get(
            instance_id, strict=False)


class CollectionProgressModel(base_models.BaseModel):
    """Stores progress a user has made within a collection, including all
    explorations which have been completed within the context of the collection.

    Please note instances of this progress model will persist even after a
    collection is deleted.

    TODO(bhenning): Implement a job which removes stale versions of this model
    in the data store. That is, it should go through all completion models and
    ensure both the user and collection it is associated with still exist within
    the data store, otherwise it should remove the instance of the completion
    model.
    """

    # The user id.
    user_id = ndb.StringProperty(required=True, indexed=True)
    # The collection id.
    collection_id = ndb.StringProperty(required=True, indexed=True)
    # The list of explorations which have been completed within the context of
    # the collection represented by collection_id.
    completed_explorations = ndb.StringProperty(repeated=True)

    @classmethod
    def _generate_id(cls, user_id, collection_id):
        return '%s.%s' % (user_id, collection_id)

    @classmethod
    def create(cls, user_id, collection_id):
        """Creates a new CollectionProgressModel entry and returns it.

        Note: the client is responsible for actually saving this entity to the
        datastore.
        """
        instance_id = cls._generate_id(user_id, collection_id)
        return cls(
            id=instance_id, user_id=user_id, collection_id=collection_id)

    @classmethod
    def get(cls, user_id, collection_id):
        """Gets the CollectionProgressModel for the given ids."""

        instance_id = cls._generate_id(user_id, collection_id)
        return super(CollectionProgressModel, cls).get(
            instance_id, strict=False)

    @classmethod
    def get_or_create(cls, user_id, collection_id):
        """Gets the CollectionProgressModel for the given ids, or creates a new
        entry with the given ids if no such instance yet exists within the data
        store.
        """
        instance_model = cls.get(user_id, collection_id)
        if instance_model:
            return instance_model
        else:
            return cls.create(user_id, collection_id)<|MERGE_RESOLUTION|>--- conflicted
+++ resolved
@@ -45,16 +45,11 @@
     profile_picture_data_url = ndb.TextProperty(default=None, indexed=False)
     # User specified biography (to be shown on their profile page).
     user_bio = ndb.TextProperty(indexed=False)
-<<<<<<< HEAD
     # Subject interests specified by the user.
     subject_interests = ndb.StringProperty(repeated=True, indexed=True)
-    # When the user first contributed to Oppia. May be None.
-    first_contribution_datetime = ndb.DateTimeProperty(default=None)
-=======
     # The time, in milliseconds, when the user first contributed to Oppia.
     # May be None.
     first_contribution_msec = ndb.FloatProperty(default=None)
->>>>>>> 7e73ddbe
     # Language preferences specified by the user.
     # TODO(sll): Add another field for the language that the user wants the
     # site to display in. These language preferences are mainly for the purpose
